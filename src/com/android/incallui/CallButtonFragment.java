--- conflicted
+++ resolved
@@ -49,12 +49,7 @@
     private ImageButton mMergeButton;
     private ImageButton mAddCallButton;
     private ImageButton mSwapButton;
-<<<<<<< HEAD
     private ImageButton mAuxiliaryActionButton;
-=======
-    private ImageButton mVideoHandoffButton;
-    private View mVideoHandoffSpacer;
->>>>>>> 36b5e5f9
 
     private PopupMenu mAudioModePopup;
     private boolean mAudioModePopupVisible;
@@ -141,14 +136,8 @@
         mMergeButton.setOnClickListener(this);
         mSwapButton = (ImageButton) parent.findViewById(R.id.swapButton);
         mSwapButton.setOnClickListener(this);
-<<<<<<< HEAD
         mAuxiliaryActionButton = (ImageButton) parent.findViewById(R.id.auxiliaryActionButton);
         mAuxiliaryActionButton.setOnClickListener(this);
-=======
-        mVideoHandoffButton = (ImageButton) parent.findViewById(R.id.videoHandoffButton);
-        mVideoHandoffButton.setOnClickListener(this);
-        mVideoHandoffSpacer = parent.findViewById(R.id.videoHandoffSpacer);
->>>>>>> 36b5e5f9
 
         return parent;
     }
@@ -544,18 +533,12 @@
     }
 
     @Override
-<<<<<<< HEAD
     public void updateAuxiliaryActionButton(boolean show, String description, Drawable drawable) {
         mAuxiliaryActionButton.setVisibility(show ? View.VISIBLE : View.GONE);
         if (show) {
             mAuxiliaryActionButton.setContentDescription(description);
             mAuxiliaryActionButton.setImageDrawable(drawable);
         }
-=======
-    public void showVideoHandoff(boolean show) {
-        mVideoHandoffButton.setVisibility(show ? View.VISIBLE : View.GONE);
-        mVideoHandoffSpacer.setVisibility(show ? View.VISIBLE : View.GONE);
->>>>>>> 36b5e5f9
     }
 
     @Override
