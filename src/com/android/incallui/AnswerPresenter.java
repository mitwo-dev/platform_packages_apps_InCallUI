/*
 * Copyright (C) 2013 The Android Open Source Project
 *
 * Licensed under the Apache License, Version 2.0 (the "License");
 * you may not use this file except in compliance with the License.
 * You may obtain a copy of the License at
 *
 *      http://www.apache.org/licenses/LICENSE-2.0
 *
 * Unless required by applicable law or agreed to in writing, software
 * distributed under the License is distributed on an "AS IS" BASIS,
 * WITHOUT WARRANTIES OR CONDITIONS OF ANY KIND, either express or implied.
 * See the License for the specific language governing permissions and
 * limitations under the License
 */

package com.android.incallui;

import android.telecom.PhoneCapabilities;
import android.app.KeyguardManager;
import android.content.Context;
import android.os.SystemProperties;
import android.telecom.VideoProfile;

import java.util.List;

/**
 * Presenter for the Incoming call widget.
 */
public class AnswerPresenter extends Presenter<AnswerPresenter.AnswerUi>
        implements CallList.CallUpdateListener, CallList.Listener,
        CallList.ActiveSubChangeListener {

    private static final String TAG = AnswerPresenter.class.getSimpleName();

    private String mCallId[] = new String[CallList.PHONE_COUNT];
    private Call mCall[] = new Call[CallList.PHONE_COUNT];
    private boolean mHasTextMessages = false;

    @Override
    public void onUiReady(AnswerUi ui) {
        Log.d(this, "onUiReady ui=" + ui);
        super.onUiReady(ui);

        final CallList calls = CallList.getInstance();
        Call call = calls.getVideoUpgradeRequestCall();
        Log.d(this, "getVideoUpgradeRequestCall call =" + call);

        if (call != null && calls.getIncomingCall() == null) {
            processVideoUpgradeRequestCall(call);
        }
        for (int i = 0; i < CallList.PHONE_COUNT; i++) {
            int[] subId = CallList.getInstance().getSubId(i);
            call = calls.getCallWithState(Call.State.INCOMING, 0, subId[0]);
            if (call == null) {
                call = calls.getCallWithState(Call.State.CALL_WAITING, 0, subId[0]);
            }
            if (call != null) {
                processIncomingCall(call);
            }
        }

        // Listen for incoming calls.
        calls.addListener(this);
        CallList.getInstance().addActiveSubChangeListener(this);
    }

    @Override
    public void onUiUnready(AnswerUi ui) {
        super.onUiUnready(ui);

        CallList.getInstance().removeListener(this);

        // This is necessary because the activity can be destroyed while an incoming call exists.
        // This happens when back button is pressed while incoming call is still being shown.
        for (int i = 0; i < CallList.PHONE_COUNT; i++) {
            if (mCallId[i] != null) {
                CallList.getInstance().removeCallUpdateListener(mCallId[i], this);
            }
        }
        CallList.getInstance().removeActiveSubChangeListener(this);
    }

    @Override
    public void onCallListChange(CallList callList) {
        Log.d(this, "onCallListChange callList=" + callList);
        // no-op
    }

    @Override
    public void onDisconnect(Call call) {
        // no-op
    }

    @Override
    public void onIncomingCall(Call call) {
        int subId = call.getSubId();
        int phoneId = CallList.getInstance().getPhoneId(subId);
        // TODO: Ui is being destroyed when the fragment detaches.  Need clean up step to stop
        // getting updates here.
        Log.d(this, "onIncomingCall: " + this);
        if (getUi() != null) {
            Call modifyCall = CallList.getInstance().getVideoUpgradeRequestCall();
            if (modifyCall != null) {
                getUi().showAnswerUi(false);
                int modifyPhoneId = CallList.getInstance().getPhoneId(modifyCall.getSubId());
                Log.d(this, "declining upgrade request id: " + modifyPhoneId);
                CallList.getInstance().removeCallUpdateListener(mCallId[modifyPhoneId], this);
                InCallPresenter.getInstance().declineUpgradeRequest(getUi().getContext());
            }
            if (!call.getId().equals(mCallId[phoneId])) {
                // A new call is coming in.
                processIncomingCall(call);
            }
        }
    }

    private boolean isVideoUpgradePending(Call call) {
        boolean isUpgradePending = false;
        if (call.getSessionModificationState()
                == Call.SessionModificationState.RECEIVED_UPGRADE_TO_VIDEO_REQUEST) {
            isUpgradePending = true;
        }
        return isUpgradePending;
    }

    @Override
    public void onUpgradeToVideo(Call call) {
        Log.d(this, "onUpgradeToVideo: " + this + " call=" + call);
        if (getUi() == null) {
            Log.d(this, "onUpgradeToVideo ui is null");
            return;
        }
        boolean isUpgradePending = isVideoUpgradePending(call);
        InCallPresenter inCallPresenter = InCallPresenter.getInstance();
        if (isUpgradePending
                && inCallPresenter.getInCallState() == InCallPresenter.InCallState.INCOMING) {
            Log.d(this, "declining upgrade request");
            inCallPresenter.declineUpgradeRequest(getUi().getContext());
        } else if (isUpgradePending) {
            Log.d(this, "process upgrade request as no MT call");
            processVideoUpgradeRequestCall(call);
        }
    }

    private void processIncomingCall(Call call) {
        int subId = call.getSubId();
        int phoneId = CallList.getInstance().getPhoneId(subId);
        mCallId[phoneId] = call.getId();
        mCall[phoneId] = call;

        // Listen for call updates for the current call.
        CallList.getInstance().addCallUpdateListener(mCallId[phoneId], this);

        Log.d(TAG, "Showing incoming for call id: " + mCallId[phoneId] + " " + this);
        final List<String> textMsgs = CallList.getInstance().getTextResponses(call.getId());
        getUi().showAnswerUi(true);
        configureAnswerTargetsForSms(call, textMsgs);
    }

    private void processVideoUpgradeRequestCall(Call call) {
        Log.d(this, " processVideoUpgradeRequestCall call=" + call);
        final int currentVideoState = call.getVideoState();
        final int modifyToVideoState = call.getModifyToVideoState();

        if (currentVideoState == modifyToVideoState) {
            Log.w(this, "processVideoUpgradeRequestCall: Video states are same. Return.");
            return;
        }

<<<<<<< HEAD
        long subId = call.getSubId();
=======
        int subId = call.getSubId();
>>>>>>> 7102168c
        int phoneId = CallList.getInstance().getPhoneId(subId);
        mCallId[phoneId] = call.getId();
        mCall[phoneId] = call;

        // Listen for call updates for the current call.
        CallList.getInstance().addCallUpdateListener(mCallId[phoneId], this);
        AnswerUi ui = getUi();

        if (ui == null) {
            Log.e(this, "Ui is null. Can't process upgrade request");
            return;
        }
        ui.showAnswerUi(true);
        ui.showTargets(getUiTarget(currentVideoState, modifyToVideoState));

    }

    private int getUiTarget(int currentVideoState, int modifyToVideoState) {
        if (showVideoUpgradeOptions(currentVideoState, modifyToVideoState)) {
            return AnswerFragment.TARGET_SET_FOR_VIDEO_UPGRADE_REQUEST;
        } else if (isEnabled(modifyToVideoState, VideoProfile.VideoState.BIDIRECTIONAL)) {
            return AnswerFragment.TARGET_SET_FOR_BIDIRECTIONAL_VIDEO_ACCEPT_REJECT_REQUEST;
        }  else if (isEnabled(modifyToVideoState, VideoProfile.VideoState.TX_ENABLED)) {
            return AnswerFragment.TARGET_SET_FOR_VIDEO_TRANSMIT_ACCEPT_REJECT_REQUEST;
        }  else if (isEnabled(modifyToVideoState, VideoProfile.VideoState.RX_ENABLED)) {
            return AnswerFragment.TARGET_SET_FOR_VIDEO_RECEIVE_ACCEPT_REJECT_REQUEST;
        }
        return AnswerFragment.TARGET_SET_FOR_VIDEO_UPGRADE_REQUEST;
    }

    private boolean showVideoUpgradeOptions(int currentVideoState, int modifyToVideoState) {
        return currentVideoState == VideoProfile.VideoState.AUDIO_ONLY &&
            isEnabled(modifyToVideoState, VideoProfile.VideoState.BIDIRECTIONAL);
    }

    private boolean isEnabled(int videoState, int mask) {
        return (videoState & mask) == mask;
    }

    @Override
    public void onCallChanged(Call call) {
        Log.d(this, "onCallStateChange() " + call + " " + this);
        if (call.getState() != Call.State.INCOMING) {
            int subId = call.getSubId();
            int phoneId = CallList.getInstance().getPhoneId(subId);

            boolean isUpgradePending = isVideoUpgradePending(call);
            if (!isUpgradePending) {
                // Stop listening for updates.
                CallList.getInstance().removeCallUpdateListener(mCallId[phoneId], this);
            }

            final Call incall = CallList.getInstance().getIncomingCall();
            if (incall != null || isUpgradePending) {
                getUi().showAnswerUi(true);
            } else {
                getUi().showAnswerUi(false);
            }

            // mCallId will hold the state of the call. We don't clear the mCall variable here as
            // it may be useful for sending text messages after phone disconnects.
            mCallId[phoneId] = null;
            mHasTextMessages = false;
        } else if (!mHasTextMessages) {
            final List<String> textMsgs = CallList.getInstance().getTextResponses(call.getId());
            if (textMsgs != null) {
                configureAnswerTargetsForSms(call, textMsgs);
            }
        }
    }

    // get active phoneId, for which call is visible to user
    private int getActivePhoneId() {
        int phoneId = -1;
        if (CallList.getInstance().isDsdaEnabled()) {
            int subId = CallList.getInstance().getActiveSubscription();
            phoneId = CallList.getInstance().getPhoneId(subId);
        } else {
            for (int i = 0; i < mCall.length; i++) {
                if (mCall[i] != null) {
                    phoneId = i;
                }
            }
        }
        return phoneId;
    }

    public void onAnswer(int videoState, Context context) {
        int phoneId = getActivePhoneId();
        Log.i(this, "onAnswer  mCallId:" + mCallId + "phoneId:" + phoneId + " videoState="
                + videoState);
        if (mCallId == null || phoneId == -1) {
            return;
        }

        /**
         * To test call deflection this property has to be set with the
         * number to which the call should be deflected. If this property is
         * set to a number, on pressing the UI answer button, call deflect
         * request will be sent. This is done to provide hooks to test call
         * deflection through the UI answer button. For commercialization UI
         * should be customized to call this API through the Call deflect UI
         * button By default this property is not set and Answer button will
         * work as expected.
         * Example:
         * To deflect call to number 12345
         * adb shell setprop persist.radio.deflect.number 12345
         *
         * Toggle above property and to invoke answerCallWithCallType
         * adb shell setprop persist.radio.deflect.number ""
         */
        String deflectcall = SystemProperties.get("persist.radio.deflect.number");
        if (deflectcall != null && !deflectcall.isEmpty()) {
            Log.i(this, "deflectCall " + mCallId + "to" + deflectcall);
            TelecomAdapter.getInstance().deflectCall(mCall[phoneId].getId(), deflectcall);
            return;
        }

        if (mCall[phoneId].getSessionModificationState()
                == Call.SessionModificationState.RECEIVED_UPGRADE_TO_VIDEO_REQUEST) {
            InCallPresenter.getInstance().acceptUpgradeRequest(videoState, context);
        } else {
            TelecomAdapter.getInstance().answerCall(mCall[phoneId].getId(), videoState);
        }
    }

    public void onDeflect(String number) {
        int phoneId = getActivePhoneId();
        Log.i(this, "onDeflect  mCallId:" + mCallId + "phoneId:" + phoneId + "to" + number);
        if (mCallId == null || phoneId == -1 || number == null || number.isEmpty()) {
            return;
        }

        TelecomAdapter.getInstance().deflectCall(mCall[phoneId].getId(), number);

    }

    /**
     * TODO: We are using reject and decline interchangeably. We should settle on
     * reject since it seems to be more prevalent.
     */
    public void onDecline(Context context) {
        int phoneId = getActivePhoneId();
        Log.i(this, "onDecline mCallId:" + mCallId + "phoneId:" + phoneId);
        if (mCall[phoneId].getSessionModificationState()
                == Call.SessionModificationState.RECEIVED_UPGRADE_TO_VIDEO_REQUEST) {
            InCallPresenter.getInstance().declineUpgradeRequest(context);
        } else {
            TelecomAdapter.getInstance().rejectCall(mCall[phoneId].getId(), false, null);
        }
    }

    public void onText() {
        if (getUi() != null) {
            getUi().showMessageDialog();
        }
    }

    public void rejectCallWithMessage(String message) {
        int phoneId = getActivePhoneId();
        Log.i(this, "sendTextToDefaultActivity()...phoneId:" + phoneId);
        TelecomAdapter.getInstance().rejectCall(mCall[phoneId].getId(), true, message);

        onDismissDialog();
    }

    public void onDismissDialog() {
        InCallPresenter.getInstance().onDismissDialog();
    }

    private void configureAnswerTargetsForSms(Call call, List<String> textMsgs) {
        final Context context = getUi().getContext();

        mHasTextMessages = textMsgs != null;
        boolean withSms = call.can(PhoneCapabilities.RESPOND_VIA_TEXT) && mHasTextMessages;
        if (call.isVideoCall(context)) {
            if (withSms) {
                getUi().showTargets(AnswerFragment.TARGET_SET_FOR_VIDEO_WITH_SMS);
                getUi().configureMessageDialog(textMsgs);
            } else {
                getUi().showTargets(AnswerFragment.TARGET_SET_FOR_VIDEO_WITHOUT_SMS);
            }
        } else {
            if (withSms) {
                getUi().showTargets(AnswerFragment.TARGET_SET_FOR_AUDIO_WITH_SMS);
                getUi().configureMessageDialog(textMsgs);
            } else {
                getUi().showTargets(AnswerFragment.TARGET_SET_FOR_AUDIO_WITHOUT_SMS);
            }
        }
    }

    interface AnswerUi extends Ui {
        public void showAnswerUi(boolean show);
        public void showTargets(int targetSet);
        public void showMessageDialog();
        public void configureMessageDialog(List<String> textResponses);
        public Context getContext();
    }

    @Override
    public void onActiveSubChanged(int subId) {
        final CallList calls = CallList.getInstance();
        final Call call = calls.getIncomingCall();
        int phoneId = CallList.getInstance().getPhoneId(subId);
        if ((call != null) && (call.getId() == mCallId[phoneId])) {
            Log.i(this, "Show incoming for call id: " + mCallId[phoneId] + " " + this);
            final List<String> textMsgs = CallList.getInstance().getTextResponses(
                    call.getId());
            getUi().showAnswerUi(true);

            boolean withSms = call.can(PhoneCapabilities.RESPOND_VIA_TEXT) && textMsgs != null;
            if (call.isVideoCall(getUi().getContext())) {
                if (withSms) {
                    getUi().showTargets(AnswerFragment.TARGET_SET_FOR_VIDEO_WITH_SMS);
                    getUi().configureMessageDialog(textMsgs);
                } else {
                    getUi().showTargets(AnswerFragment.TARGET_SET_FOR_VIDEO_WITHOUT_SMS);
                }
            } else {
                if (withSms) {
                    getUi().showTargets(AnswerFragment.TARGET_SET_FOR_AUDIO_WITH_SMS);
                    getUi().configureMessageDialog(textMsgs);
                } else {
                    getUi().showTargets(AnswerFragment.TARGET_SET_FOR_AUDIO_WITHOUT_SMS);
                }
            }
        } else if ((call == null) && (calls.hasAnyLiveCall(subId))) {
            Log.i(this, "Hide incoming for call id: " + mCallId[phoneId] + " " + this);
            getUi().showAnswerUi(false);
        } else {
            Log.i(this, "No incoming call present for sub = " + subId + " " + this);
        }
    }
}<|MERGE_RESOLUTION|>--- conflicted
+++ resolved
@@ -168,11 +168,7 @@
             return;
         }
 
-<<<<<<< HEAD
-        long subId = call.getSubId();
-=======
         int subId = call.getSubId();
->>>>>>> 7102168c
         int phoneId = CallList.getInstance().getPhoneId(subId);
         mCallId[phoneId] = call.getId();
         mCall[phoneId] = call;
