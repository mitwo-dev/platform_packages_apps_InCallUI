<?xml version="1.0" encoding="utf-8"?>
<!--
  ~ Copyright (C) 2013 The Android Open Source Project
  ~
  ~ Licensed under the Apache License, Version 2.0 (the "License");
  ~ you may not use this file except in compliance with the License.
  ~ You may obtain a copy of the License at
  ~
  ~      http://www.apache.org/licenses/LICENSE-2.0
  ~
  ~ Unless required by applicable law or agreed to in writing, software
  ~ distributed under the License is distributed on an "AS IS" BASIS,
  ~ WITHOUT WARRANTIES OR CONDITIONS OF ANY KIND, either express or implied.
  ~ See the License for the specific language governing permissions and
  ~ limitations under the License
  -->

<resources>
    <!-- Dimensions for CallCard elements (the normal in-call UI) -->

    <!-- Height of the "call banner" overlay on top of the upper part of
         the call info area. -->
    <dimen name="call_banner_height">80dp</dimen>

    <!-- Margin between the bottom of the "call card" photo
         and the top of the in-call button cluster. -->
    <dimen name="in_call_touch_ui_upper_margin">2dp</dimen>

    <!-- Padding at the left and right edges of the "call banner". -->
    <dimen name="call_banner_side_padding">24dp</dimen>
    <!-- Padding at the right edges of the secondary call banner. -->
    <dimen name="secondary_call_banner_right_padding">100dp</dimen>
    <!-- Padding at the top and bottom edges of the "call banner". -->
    <dimen name="call_banner_top_bottom_padding">16dp</dimen>

    <!-- Padding at the top and bottom edges of the "provider information" -->
    <dimen name="provider_info_top_bottom_padding">8dp</dimen>

    <!-- Right padding for name and number fields in the call banner.
         This padding is used to ensure that ultra-long names or
         numbers won't overlap the elapsed time indication. -->
    <dimen name="call_banner_name_number_right_padding">50sp</dimen>

    <!-- Height of the main row of in-call buttons. -->
    <dimen name="in_call_button_height">76dp</dimen>

    <!-- Height of the in-call "End" button. Match with Contact's dimens/call_button_height -->
    <dimen name="in_call_end_button_height">60dp</dimen>

    <!-- Width of buttons in the extra button row. -->
    <dimen name="extra_row_button_width">56dp</dimen>

    <!-- Height of buttons in the extra button row. -->
    <dimen name="extra_row_button_height">@dimen/in_call_button_height</dimen>

    <!-- Padding at the left and right edges of the incall_touch_ui button
         cluster.  This padding is necessary because we can't allow the
         buttons to be very close to the edges of the screen, due to the
         risk of false touches (from your finger wrapping around while
         holding the phone, *before* moving it up to your face and having
         the prox sensor kick in.) -->
    <dimen name="button_cluster_side_padding">20dp</dimen>


    <!-- Dimensions for OTA Call Card -->
    <dimen name="otaactivate_layout_marginTop">10dp</dimen>
    <dimen name="otalistenprogress_layout_marginTop">5dp</dimen>
    <dimen name="otasuccessfail_layout_marginTop">10dp</dimen>


    <!-- Dimensions for Emergency Dialer and dialpad inside the in-call screen -->
    <dimen name="dialpad_horizontal_margin">4dp</dimen>
    <dimen name="dialpad_vertical_margin">2dp</dimen>
    <dimen name="dialpad_digits_text_size">35sp</dimen>

    <!-- Just used in landscape mode -->
    <dimen name="emergency_dialer_digits_height">0px</dimen>
    <dimen name="dialpad_center_margin">3dp</dimen>
    <dimen name="dialpad_button_margin">3dp</dimen>


    <!-- Layout weight values for dialpad screen. These layouts will be used in one
         LinearLayout (dialpad_fragment.xml), configuring dialpad screen's vertical
         ratio. -->
    <integer name="dialpad_layout_weight_digits">20</integer>
    <integer name="dialpad_layout_weight_dialpad">65</integer>
    <integer name="dialpad_layout_weight_additional_buttons">15</integer>

    <!-- Dimension used to possibly down-scale high-res photo into what is suitable
         for notification's large icon. -->
    <dimen name="notification_icon_size">64dp</dimen>

    <!-- Circle size for incoming call widget's each item. -->
    <dimen name="incoming_call_widget_circle_size">94dp</dimen>
    <!-- Margin used for incoming call widget's icon for each item.
         This should be same as "(incoming_call_widget_circle_size - icon_size)/2".
         Right now answer/decline/reject icons have 38dp width/height.
         So, (94 - 38)/2 ==> 28dp -->
    <dimen name="incoming_call_widget_asset_margin">28dp</dimen>

    <!-- Size of alarm alert outer ring. -->
    <dimen name="glowpadview_outerring_diameter">270dip</dimen>

    <!-- Default target placement radius for GlowPadView. Should be 1/2 of outerring diameter. -->
    <dimen name="glowpadview_target_placement_radius">135dip</dimen>

    <!-- Default glow radius for GlowPadView -->
    <dimen name="glowpadview_glow_radius">75dip</dimen>

    <!-- Default distance beyond which GlowPadView snaps to the matching target -->
    <dimen name="glowpadview_snap_margin">40dip</dimen>

    <!-- Default distance from each snap target that GlowPadView considers a "hit" -->
    <dimen name="glowpadview_inner_radius">15dip</dimen>

    <dimen name="glowpadview_margin_bottom">-48dip</dimen>
    <dimen name="glowpadview_margin_right">0dip</dimen>

<<<<<<< HEAD
=======
    <!-- Text dimensions for dialpad keys -->
    <dimen name="dialpad_key_numbers_size">40sp</dimen>
    <dimen name="dialpad_key_letters_size">13sp</dimen>
    <dimen name="dialpad_key_star_size">26sp</dimen>
    <dimen name="dialpad_key_pound_size">26sp</dimen>
    <dimen name="dialpad_key_numbers_width">30dp</dimen>
    <dimen name="dialpad_key_letters_width">50dp</dimen>
    <dimen name="dialpad_key_height">56dp</dimen>
    <dimen name="dialpad_key_plus_size">18sp</dimen>
    <dimen name="dialpad_number_to_letters_padding">11dp</dimen>
    <dimen name="dialpad_horizontal_padding">5dp</dimen>

    <!-- Height of translucent shadow effect -->
    <dimen name="translucent_shadow_height">2dp</dimen>
>>>>>>> 0689fe99
</resources><|MERGE_RESOLUTION|>--- conflicted
+++ resolved
@@ -71,7 +71,8 @@
     <!-- Dimensions for Emergency Dialer and dialpad inside the in-call screen -->
     <dimen name="dialpad_horizontal_margin">4dp</dimen>
     <dimen name="dialpad_vertical_margin">2dp</dimen>
-    <dimen name="dialpad_digits_text_size">35sp</dimen>
+    <dimen name="dialpad_digits_text_size">36sp</dimen>
+    <dimen name="dialpad_digits_height">47dp</dimen>
 
     <!-- Just used in landscape mode -->
     <dimen name="emergency_dialer_digits_height">0px</dimen>
@@ -116,8 +117,6 @@
     <dimen name="glowpadview_margin_bottom">-48dip</dimen>
     <dimen name="glowpadview_margin_right">0dip</dimen>
 
-<<<<<<< HEAD
-=======
     <!-- Text dimensions for dialpad keys -->
     <dimen name="dialpad_key_numbers_size">40sp</dimen>
     <dimen name="dialpad_key_letters_size">13sp</dimen>
@@ -132,5 +131,4 @@
 
     <!-- Height of translucent shadow effect -->
     <dimen name="translucent_shadow_height">2dp</dimen>
->>>>>>> 0689fe99
 </resources>